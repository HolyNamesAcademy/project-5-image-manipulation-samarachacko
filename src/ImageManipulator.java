import java.io.IOException;
import java.util.ArrayList;

import static java.lang.Math.pow;
import static java.lang.Math.sqrt;

/**
 * Static utility class that is responsible for transforming the images.
 * Each function (or at least most functions) take in an Image and return
 * a transformed image.
 */
public class ImageManipulator {
    /**
     * Loads the image at the given path
     * @param path path to image to load
     * @return an Img object that has the given image loaded
     * @throws IOException
     */
    public static Img LoadImage(String path) throws IOException {
        throw new UnsupportedOperationException();
    }

    /**
     * Saves the image to the given file location
     * @param image image to save
     * @param path location in file system to save the image
     * @throws IOException
     */
    public static void SaveImage(Img image, String path) throws IOException {
<<<<<<< HEAD
        // Implement this method and remove the line below
        throw new UnsupportedOperationException();
=======
        String format = path.substring(path.lastIndexOf('.') + 1);
        image.Save(format, path);
>>>>>>> 191a1407
    }

    /**
     * Converts the given image to grayscale (black, white, and gray). This is done
     * by finding the average of the RGB channel values of each pixel and setting
     * each channel to the average value.
     * @param image image to transform
     * @return the image transformed to grayscale
     */
    public static Img ConvertToGrayScale(Img image) {
        // Implement this method and remove the line below
        throw new UnsupportedOperationException();
    }

    /**
     * Inverts the image. To invert the image, for each channel of each pixel, we get
     * its new value by subtracting its current value from 255. (r = 255 - r)
     * @param image image to transform
     * @return image transformed to inverted image
     */
    public static Img InvertImage(Img image) {
        // Implement this method and remove the line below
        throw new UnsupportedOperationException();
    }

    /**
     * Converts the image to sepia. To do so, for each pixel, we use the following equations
     * to get the new channel values:
     * r = .393r + .769g + .189b
     * g = .349r + .686g + .168b
     * b = 272r + .534g + .131b
     * @param image image to transform
     * @return image transformed to sepia
     */
    public static Img ConvertToSepia(Img image) {
        // Implement this method and remove the line below
        throw new UnsupportedOperationException();
    }

    private static double GetLuminance(RGB rgb) {
        // Implement this method and remove the line below
        throw new UnsupportedOperationException();
    }

    /**
     * Creates a stylized Black/White image (no gray) from the given image. To do so:
     * 1) calculate the luminance for each pixel. Luminance = (.299 r^2 + .587 g^2 + .114 b^2)^(1/2)
     * 2) find the median luminance
     * 3) each pixel that has luminance >= median_luminance will be white changed to white and each pixel
     *      that has luminance < median_luminance will be changed to black
     * @param image image to transform
     * @return black/white stylized form of image
     */
    public static Img ConvertToBW(Img image) {
        // Implement this method and remove the line below
        throw new UnsupportedOperationException();
    }

    /**
     * Rotates the image 90 degrees clockwise.
     * @param image image to transform
     * @return image rotated 90 degrees clockwise
     */
    public  static Img RotateImage(Img image) {
        // Implement this method and remove the line below
        throw new UnsupportedOperationException();
    }

    /**
     * Applies an Instagram-like filter to the image. To do so, we apply the following transformations:
     * 1) We apply a "warm" filter. We can produce warm colors by reducing the amount of blue in the image
     *      and increasing the amount of red. For each pixel, apply the following transformation:
     *          r = r * 1.2
     *          g = g
     *          b = b / 1.5
     * 2) We add a vignette (a black gradient around the border) by combining our image with an
     *      an image of a halo (you can see the image at resources/halo.png). We take 65% of our
     *      image and 35% of the halo image. For example:
     *          r = .65 * r_image + .35 * r_halo
     * 3) We add decorative grain by combining our image with a decorative grain image
     *      (resources/decorative_grain.png). We will do this at a .95 / .5 ratio.
     * @param image image to transform
     * @return image with a filter
     * @throws IOException
     */
    public static Img InstagramFilter(Img image) throws IOException {
<<<<<<< HEAD
        // Implement this method and remove the line below
        throw new UnsupportedOperationException();
    }

    public static RGB applyTransform(RGB rgb) {
        // Implement this method and remove the line below
        throw new UnsupportedOperationException();
=======
        // apply transformations
        for (int i = 0; i < image.GetHeight(); ++i) {
            for (int j = 0; j < image.GetWidth(); j++) {
                image.SetRGB(j, i, applyTransform(image.GetRGB(j, i)));
            }
        }

        // add halo overlay
        Img halo = new Img("resources/halo.png");
        for (int i = 0; i < image.GetHeight(); ++i) {
            for (int j = 0; j < image.GetWidth(); j++) {
                RGB haloPixel = halo.GetRGB(j * halo.GetWidth() / image.GetWidth(), i * halo.GetHeight() / image.GetHeight());
                RGB imagePixel = image.GetRGB(j, i);
                imagePixel.SetRed((int) (0.65 * imagePixel.GetRed() + 0.35 * haloPixel.GetRed()));
                imagePixel.SetGreen((int) (0.65 * imagePixel.GetGreen() + 0.35 * haloPixel.GetGreen()));
                imagePixel.SetBlue((int) (0.65 * imagePixel.GetBlue() + 0.35 * haloPixel.GetBlue()));

                image.SetRGB(j, i, imagePixel);
            }
        }

        // add decorative grain
        Img grain = new Img("resources/decorative_grain.png");
        for (int i = 0; i < image.GetHeight(); ++i) {
            for (int j = 0; j < image.GetWidth(); j++) {
                RGB grainPixel = grain.GetRGB(j * grain.GetWidth() / image.GetWidth(), i * grain.GetHeight() / image.GetHeight());
                RGB imagePixel = image.GetRGB(j, i);
                imagePixel.SetRed((int) (0.95 * imagePixel.GetRed() + 0.05 * grainPixel.GetRed()));
                imagePixel.SetGreen((int) (0.95 * imagePixel.GetGreen() + 0.05 * grainPixel.GetGreen()));
                imagePixel.SetBlue((int) (0.95 * imagePixel.GetBlue() + 0.05 * grainPixel.GetBlue()));

                image.SetRGB(j, i, imagePixel);
            }
        }
        return image;
    }

    public static RGB applyTransform(RGB rgb) {
        int r = (int) (rgb.GetRed() * 1.2);
        int g = rgb.GetGreen();
        int b = (int) (rgb.GetBlue() / 1.5);

        return new RGB(r, g, b);
>>>>>>> 191a1407
    }

    /**
     * Sets the given hue to each pixel image. Hue can range from 0 to 360. We do this
     * by converting each RGB pixel to an HSL pixel, Setting the new hue, and then
     * converting each pixel back to an RGB pixel.
     * @param image image to transform
     * @param hue amount of hue to add
     * @return image with added hue
     */
<<<<<<< HEAD
    public static Img AddHue(Img image, int hue) {
        // Implement this method and remove the line below
        throw new UnsupportedOperationException();
=======
    public static Img SetHue(Img image, int hue) {
        for (int i = 0; i < image.GetHeight(); ++i) {
            for (int j = 0; j < image.GetWidth(); j++) {
                HSL hsl = image.GetRGB(j, i).ConvertToHSL();
                hsl.SetHue(hue);
                image.SetRGB(j, i, hsl.GetRGB());
            }
        }

        return image;
>>>>>>> 191a1407
    }

    /**
     * Sets the given saturation to the image. Saturation can range from 0 to 1. We do this
     * by converting each RGB pixel to an HSL pixel, setting the new saturation, and then
     * converting each pixel back to an RGB pixel.
     * @param image image to transform
     * @param saturation amount of saturation to add
     * @return image with added hue
     */
<<<<<<< HEAD
    public static Img AddSaturation(Img image, double saturation) {
        // Implement this method and remove the line below
        throw new UnsupportedOperationException();
=======
    public static Img SetSaturation(Img image, double saturation) {
        for (int i = 0; i < image.GetHeight(); ++i) {
            for (int j = 0; j < image.GetWidth(); j++) {
                HSL hsl = image.GetRGB(j, i).ConvertToHSL();
                hsl.SetSaturation(saturation);
                image.SetRGB(j, i, hsl.GetRGB());
            }
        }

        return image;
>>>>>>> 191a1407
    }

    /**
     * Sets the lightness to the image. Lightness can range from 0 to 1. We do this
     * by converting each RGB pixel to an HSL pixel, setting the new lightness, and then
     * converting each pixel back to an RGB pixel.
     * @param image image to transform
     * @param lightness amount of hue to add
     * @return image with added hue
     */
<<<<<<< HEAD
    public static Img AddLightness(Img image, double lightness) {
        // Implement this method and remove the line below
        throw new UnsupportedOperationException();
=======
    public static Img SetLightness(Img image, double lightness) {
        for (int i = 0; i < image.GetHeight(); ++i) {
            for (int j = 0; j < image.GetWidth(); j++) {
                HSL hsl = image.GetRGB(j, i).ConvertToHSL();
                hsl.SetLightness(lightness);
                image.SetRGB(j, i, hsl.GetRGB());
            }
        }

        return image;
>>>>>>> 191a1407
    }
}<|MERGE_RESOLUTION|>--- conflicted
+++ resolved
@@ -27,13 +27,8 @@
      * @throws IOException
      */
     public static void SaveImage(Img image, String path) throws IOException {
-<<<<<<< HEAD
         // Implement this method and remove the line below
         throw new UnsupportedOperationException();
-=======
-        String format = path.substring(path.lastIndexOf('.') + 1);
-        image.Save(format, path);
->>>>>>> 191a1407
     }
 
     /**
@@ -120,59 +115,8 @@
      * @throws IOException
      */
     public static Img InstagramFilter(Img image) throws IOException {
-<<<<<<< HEAD
         // Implement this method and remove the line below
         throw new UnsupportedOperationException();
-    }
-
-    public static RGB applyTransform(RGB rgb) {
-        // Implement this method and remove the line below
-        throw new UnsupportedOperationException();
-=======
-        // apply transformations
-        for (int i = 0; i < image.GetHeight(); ++i) {
-            for (int j = 0; j < image.GetWidth(); j++) {
-                image.SetRGB(j, i, applyTransform(image.GetRGB(j, i)));
-            }
-        }
-
-        // add halo overlay
-        Img halo = new Img("resources/halo.png");
-        for (int i = 0; i < image.GetHeight(); ++i) {
-            for (int j = 0; j < image.GetWidth(); j++) {
-                RGB haloPixel = halo.GetRGB(j * halo.GetWidth() / image.GetWidth(), i * halo.GetHeight() / image.GetHeight());
-                RGB imagePixel = image.GetRGB(j, i);
-                imagePixel.SetRed((int) (0.65 * imagePixel.GetRed() + 0.35 * haloPixel.GetRed()));
-                imagePixel.SetGreen((int) (0.65 * imagePixel.GetGreen() + 0.35 * haloPixel.GetGreen()));
-                imagePixel.SetBlue((int) (0.65 * imagePixel.GetBlue() + 0.35 * haloPixel.GetBlue()));
-
-                image.SetRGB(j, i, imagePixel);
-            }
-        }
-
-        // add decorative grain
-        Img grain = new Img("resources/decorative_grain.png");
-        for (int i = 0; i < image.GetHeight(); ++i) {
-            for (int j = 0; j < image.GetWidth(); j++) {
-                RGB grainPixel = grain.GetRGB(j * grain.GetWidth() / image.GetWidth(), i * grain.GetHeight() / image.GetHeight());
-                RGB imagePixel = image.GetRGB(j, i);
-                imagePixel.SetRed((int) (0.95 * imagePixel.GetRed() + 0.05 * grainPixel.GetRed()));
-                imagePixel.SetGreen((int) (0.95 * imagePixel.GetGreen() + 0.05 * grainPixel.GetGreen()));
-                imagePixel.SetBlue((int) (0.95 * imagePixel.GetBlue() + 0.05 * grainPixel.GetBlue()));
-
-                image.SetRGB(j, i, imagePixel);
-            }
-        }
-        return image;
-    }
-
-    public static RGB applyTransform(RGB rgb) {
-        int r = (int) (rgb.GetRed() * 1.2);
-        int g = rgb.GetGreen();
-        int b = (int) (rgb.GetBlue() / 1.5);
-
-        return new RGB(r, g, b);
->>>>>>> 191a1407
     }
 
     /**
@@ -183,22 +127,9 @@
      * @param hue amount of hue to add
      * @return image with added hue
      */
-<<<<<<< HEAD
-    public static Img AddHue(Img image, int hue) {
+    public static Img SetHue(Img image, int hue) {
         // Implement this method and remove the line below
         throw new UnsupportedOperationException();
-=======
-    public static Img SetHue(Img image, int hue) {
-        for (int i = 0; i < image.GetHeight(); ++i) {
-            for (int j = 0; j < image.GetWidth(); j++) {
-                HSL hsl = image.GetRGB(j, i).ConvertToHSL();
-                hsl.SetHue(hue);
-                image.SetRGB(j, i, hsl.GetRGB());
-            }
-        }
-
-        return image;
->>>>>>> 191a1407
     }
 
     /**
@@ -209,22 +140,9 @@
      * @param saturation amount of saturation to add
      * @return image with added hue
      */
-<<<<<<< HEAD
-    public static Img AddSaturation(Img image, double saturation) {
+    public static Img SetSaturation(Img image, double saturation) {
         // Implement this method and remove the line below
         throw new UnsupportedOperationException();
-=======
-    public static Img SetSaturation(Img image, double saturation) {
-        for (int i = 0; i < image.GetHeight(); ++i) {
-            for (int j = 0; j < image.GetWidth(); j++) {
-                HSL hsl = image.GetRGB(j, i).ConvertToHSL();
-                hsl.SetSaturation(saturation);
-                image.SetRGB(j, i, hsl.GetRGB());
-            }
-        }
-
-        return image;
->>>>>>> 191a1407
     }
 
     /**
@@ -235,21 +153,8 @@
      * @param lightness amount of hue to add
      * @return image with added hue
      */
-<<<<<<< HEAD
-    public static Img AddLightness(Img image, double lightness) {
+    public static Img SetLightness(Img image, double lightness) {
         // Implement this method and remove the line below
         throw new UnsupportedOperationException();
-=======
-    public static Img SetLightness(Img image, double lightness) {
-        for (int i = 0; i < image.GetHeight(); ++i) {
-            for (int j = 0; j < image.GetWidth(); j++) {
-                HSL hsl = image.GetRGB(j, i).ConvertToHSL();
-                hsl.SetLightness(lightness);
-                image.SetRGB(j, i, hsl.GetRGB());
-            }
-        }
-
-        return image;
->>>>>>> 191a1407
     }
 }